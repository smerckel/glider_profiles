from collections import defaultdict

import numpy as np
from scipy.interpolate import interp1d

class DataGridder(object):
    '''A class to grid 3D time series data (typically glider data) onto a
grid.  The method used is that the user specifies the grid sizes
(delta time, and delta z), and provides a list of maximum 10
parameters that need to be interpolated. The algorithm dives the data
in blocks, depending on the grid size. Each block is assigned an
average value. Data between blocks are interpolated linearly. 

'''

    def __init__(self,t,z,C):
        ''' 
        Parameters:
        -----------
        t: 1D array (time)
        z: 1D array (depth)
        C: 1D array to be gridded
        '''
        ndim=len(C.shape)
        if ndim!=1:
            raise ValueError('Argument C is not an 1D-array: check it!')
        self.t=t
        self.z=z
        self.C=C
        self.ti = self.zi = self.Ci = None

    def griddata(self, dt=300, dz=0.5, max_span=30*60, zi=None):
        '''griddata
        ========

        Grids data with dt and dz grid sizes. Gaps longer than
        max_span are not interpolated.

        Parameters
        ----------
            dt: grid size in time dimension
            dz: grid size in z dimension
            max_span: time over which data are allowed to be interpolated.
            zi: interpolated z dimension (optional)

        Returns
        -------
            ti: equidistant time vector
            zi: equidistant z vector
            Ci: 2D array or list of arrays of gridded data.
        '''
        print("")
        print("            It might take a while...")
        # make sure we don't have silly z values above the surface.
        #idx=np.where(self.z<0)[0]
        #self.z[idx]=0.
        #
        ti=np.arange(self.t.min(),self.t.max()+dt,dt)
        if zi is None:
            zi = np.arange(0,self.z.max()+dz,dz)
        nt=ti.shape[0]
        nz=zi.shape[0]

        if nt*nz > 10e6:
            raise ValueError('Too many data points: %d (limit 10e6)'%(nt*nz))
        vi=np.ma.masked_all((nt,nz),float)
        
        fun_t=interp1d(ti,np.arange(nt), bounds_error=False)
        fun_z=interp1d(zi,np.arange(nz), bounds_error=False)
        idx=(fun_t(self.t) + 0.5).astype(int)
        jdx=(fun_z(self.z) + 0.5).astype(int)

        data = defaultdict(list)
        for v,k in enumerate(zip(idx,jdx)):
            data[k].append(v)

        for (i,j),v in data.items():
            vm=np.mean(self.C[v])
            #vm=np.median(self.C[v])
            try:
                vi[i,j]=vm
            except (ValueError, IndexError): # happens when i or j are
                                             # nan (out of range)
<<<<<<< HEAD
=======
                print("Out of range (i,j) = ({},{})".format(i,j))
>>>>>>> 01b7aa1a
        vi = self.__interpolate_grid(ti,zi,vi,dz,dt,max_span)
        self.ti=ti
        self.zi=zi
        self.Ci=vi
        return ti,zi,vi

    def __get_blocks(self, v, max_size=10):
        # traverses the matrix along the second dimension and cuts into
        # blocks of cells overwhich data should be interpolated in the first dimension
        # max_span is the criterion used to cut into blocks
        blocks=[]
        new_block=True
        for i in range(len(v)):
            if np.ma.is_masked(v[i]) and not new_block:
                current_block.append(i)
            elif np.ma.is_masked(v[i]) and new_block:
                current_block=[i]
                new_block=False
            elif not new_block:
                if len(current_block)<=max_size and \
                        current_block[0]!=0 and current_block[-1]!=len(v)-1:
                    blocks.append(current_block)
                new_block=True
        return blocks


    def __interpolate_grid(self,ti,zi,vi,dz=0.5,dt=300,max_span=20*60):
        # interpolates in the first dimension (ti) , but only for blocks
        # of data that are considered "continuous", controlled by the max_span setting.
        nt,nz=vi.shape
        max_size=int(np.ceil((max_span/dt)))
        for i in range(nz):
            blocks=self.__get_blocks(vi[:,i],max_size=max_size)
            for block in blocks:
                idx=[block[0]-1,block[-1]+1]
                vi[block,i]=np.interp(block,idx,vi[idx,i])
        return vi.T<|MERGE_RESOLUTION|>--- conflicted
+++ resolved
@@ -81,10 +81,7 @@
                 vi[i,j]=vm
             except (ValueError, IndexError): # happens when i or j are
                                              # nan (out of range)
-<<<<<<< HEAD
-=======
                 print("Out of range (i,j) = ({},{})".format(i,j))
->>>>>>> 01b7aa1a
         vi = self.__interpolate_grid(ti,zi,vi,dz,dt,max_span)
         self.ti=ti
         self.zi=zi
