from collections import defaultdict

import numpy as np
from scipy.interpolate import interp1d

class DataGridder(object):
    '''A class to grid 3D time series data (typically glider data) onto a
grid.  The method used is that the user specifies the grid sizes
(delta time, and delta z), and provides a list of maximum 10
parameters that need to be interpolated. The algorithm dives the data
in blocks, depending on the grid size. Each block is assigned an
average value. Data between blocks are interpolated linearly. 

'''

    def __init__(self,t,z,C):
        ''' 
        Parameters:
        -----------
        t: 1D array (time)
        z: 1D array (depth)
        C: 1D array to be gridded
        '''
        ndim=len(C.shape)
        if ndim!=1:
            raise ValueError('Argument C is not an 1D-array: check it!')
        self.t=t
        self.z=z
        self.C=C
        self.ti = self.zi = self.Ci = None

    def griddata(self, dt=300, dz=0.5, max_span=30*60, zi=None):
        '''griddata
        ========

        Grids data with dt and dz grid sizes. Gaps longer than
        max_span are not interpolated.

        Parameters
        ----------
            dt: grid size in time dimension
            dz: grid size in z dimension
<<<<<<< HEAD
            max_span: time overwich data are allowed to be interpolated.
            zi: interpolated z dimension (optional)
=======
            max_span: time over which data are allowed to be interpolated.
>>>>>>> 409ad8c0

        Returns
        -------
            ti: equidistant time vector
            zi: equidistant z vector
            Ci: 2D array or list of arrays of gridded data.
        '''
        print("")
        print("            It might take a while...")
        # make sure we don't have silly z values above the surface.
        #idx=np.where(self.z<0)[0]
        #self.z[idx]=0.
        #
        ti=np.arange(self.t.min(),self.t.max()+dt,dt)
        if zi is None:
            zi = np.arange(0,self.z.max()+dz,dz)
        nt=ti.shape[0]
        nz=zi.shape[0]
<<<<<<< HEAD
        if nt*nz > 10e6:
            raise ValueError('Too many data points: %d (limit 10e6)'%(nt*nz))
        vi=np.ma.masked_all((nt,nz),float)
        
        fun_t=interp1d(ti,np.arange(nt), bounds_error=False)
        fun_z=interp1d(zi,np.arange(nz), bounds_error=False)
        idx=(fun_t(self.t) + 0.5).astype(int)
        jdx=(fun_z(self.z) + 0.5).astype(int)

        data = defaultdict(list)
        for v,k in enumerate(zip(idx,jdx)):
            data[k].append(v)

        for (i,j),v in data.items():
            vm=np.mean(self.C[v])
            #vm=np.median(self.C[v])
            try:
                vi[i,j]=vm
            except ValueError: # happens when i or j are nan (out of range)
                pass
=======
        fun_t=interp1d(ti,np.arange(nt))
        fun_z=interp1d(zi,np.arange(nz))
        idx=fun_t(self.t).astype(int)
        jdx=fun_z(self.z).astype(int)
        data={}
        
        nparameters = len(self.C)        
        if nt*nz*nparameters > 10e6:
            raise ValueError('Too many data points: %d (limit 10e6)'%(nt*nz*nparameters))
        for v,k in enumerate(list(zip(idx,jdx))):
            if k in data:
                data[k].append(v)
            else:
                data[k]=[v]
            
        vi=[-99*np.ones((nt,nz),float) for i in range(nparameters)]
        for k,v in data.items():
            i,j=k
            for m,C in enumerate(self.C):
                vm=np.mean(C[v])
                vi[m][i,j]=vm
>>>>>>> 409ad8c0
        vi = self.__interpolate_grid(ti,zi,vi,dz,dt,max_span)
        self.ti=ti
        self.zi=zi
        self.Ci=vi
        return ti,zi,vi

    def __get_blocks(self, v, max_size=10):
        # traverses the matrix along the second dimension and cuts into
        # blocks of cells overwhich data should be interpolated in the first dimension
        # max_span is the criterion used to cut into blocks
        blocks=[]
        new_block=True
        for i in range(len(v)):
            if np.ma.is_masked(v[i]) and not new_block:
                current_block.append(i)
            elif np.ma.is_masked(v[i]) and new_block:
                current_block=[i]
                new_block=False
            elif not new_block:
                if len(current_block)<=max_size and \
                        current_block[0]!=0 and current_block[-1]!=len(v)-1:
                    blocks.append(current_block)
                new_block=True
        return blocks


    def __interpolate_grid(self,ti,zi,vi,dz=0.5,dt=300,max_span=20*60):
        # interpolates in the first dimension (ti) , but only for blocks
        # of data that are considered "continuous", controlled by the max_span setting.
        nt,nz=vi.shape
        max_size=int(np.ceil((max_span/dt)))
        for i in range(nz):
            blocks=self.__get_blocks(vi[:,i],max_size=max_size)
            for block in blocks:
                idx=[block[0]-1,block[-1]+1]
                vi[block,i]=np.interp(block,idx,vi[idx,i])
        return vi<|MERGE_RESOLUTION|>--- conflicted
+++ resolved
@@ -40,12 +40,8 @@
         ----------
             dt: grid size in time dimension
             dz: grid size in z dimension
-<<<<<<< HEAD
-            max_span: time overwich data are allowed to be interpolated.
+            max_span: time over which data are allowed to be interpolated.
             zi: interpolated z dimension (optional)
-=======
-            max_span: time over which data are allowed to be interpolated.
->>>>>>> 409ad8c0
 
         Returns
         -------
@@ -64,7 +60,7 @@
             zi = np.arange(0,self.z.max()+dz,dz)
         nt=ti.shape[0]
         nz=zi.shape[0]
-<<<<<<< HEAD
+
         if nt*nz > 10e6:
             raise ValueError('Too many data points: %d (limit 10e6)'%(nt*nz))
         vi=np.ma.masked_all((nt,nz),float)
@@ -85,29 +81,6 @@
                 vi[i,j]=vm
             except ValueError: # happens when i or j are nan (out of range)
                 pass
-=======
-        fun_t=interp1d(ti,np.arange(nt))
-        fun_z=interp1d(zi,np.arange(nz))
-        idx=fun_t(self.t).astype(int)
-        jdx=fun_z(self.z).astype(int)
-        data={}
-        
-        nparameters = len(self.C)        
-        if nt*nz*nparameters > 10e6:
-            raise ValueError('Too many data points: %d (limit 10e6)'%(nt*nz*nparameters))
-        for v,k in enumerate(list(zip(idx,jdx))):
-            if k in data:
-                data[k].append(v)
-            else:
-                data[k]=[v]
-            
-        vi=[-99*np.ones((nt,nz),float) for i in range(nparameters)]
-        for k,v in data.items():
-            i,j=k
-            for m,C in enumerate(self.C):
-                vm=np.mean(C[v])
-                vi[m][i,j]=vm
->>>>>>> 409ad8c0
         vi = self.__interpolate_grid(ti,zi,vi,dz,dt,max_span)
         self.ti=ti
         self.zi=zi
